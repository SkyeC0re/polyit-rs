--- conflicted
+++ resolved
@@ -39,7 +39,6 @@
     }
 }
 
-<<<<<<< HEAD
 impl<T> Polynomial<T>
 where
     T: One + Zero + Clone + Neg<Output = T> + Div<Output = T> + Mul<Output = T> + Sub<Output = T>,
@@ -124,10 +123,7 @@
     }
 }
 
-impl<T: Zero + One + Clone> Polynomial<T> {
-=======
 impl<T: Zero + Mul<Output = T> + Clone> Polynomial<T> {
->>>>>>> 9567971b
     /// Evaluates the polynomial value.
     ///
     /// ```rust
